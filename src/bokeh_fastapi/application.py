--- conflicted
+++ resolved
@@ -4,7 +4,6 @@
 import contextlib
 import inspect
 import logging
-<<<<<<< HEAD
 from typing import (
     TYPE_CHECKING,
     AsyncIterator,
@@ -14,9 +13,6 @@
     Sequence,
     cast,
 )
-=======
-from typing import TYPE_CHECKING, Mapping, Sequence, cast
->>>>>>> ee51c60c
 from urllib.parse import urljoin
 
 from bokeh.application import Application
@@ -31,10 +27,7 @@
 from bokeh.server.views.ws import WSHandler as BokehWSHandler
 from bokeh.settings import settings
 from fastapi import FastAPI
-<<<<<<< HEAD
 from fastapi.routing import _merge_lifespan_context
-=======
->>>>>>> ee51c60c
 from fastapi.staticfiles import StaticFiles
 from starlette.concurrency import run_in_threadpool
 from fastapi.websockets import WebSocketDisconnect
@@ -104,19 +97,11 @@
     check_unused_sessions_milliseconds (int, optional) :
         Number of milliseconds between checking for unused sessions
         (default: {DEFAULT_CHECK_UNUSED_MS})
-<<<<<<< HEAD
 
     unused_session_lifetime_milliseconds (int, optional) :
         Number of milliseconds for unused session lifetime
         (default: {DEFAULT_UNUSED_LIFETIME_MS})
 
-=======
-
-    unused_session_lifetime_milliseconds (int, optional) :
-        Number of milliseconds for unused session lifetime
-        (default: {DEFAULT_UNUSED_LIFETIME_MS})
-
->>>>>>> ee51c60c
     include_headers (list, optional) :
             List of request headers to include in session context
             (by default all headers are included)
@@ -233,21 +218,14 @@
         self._include_headers = include_headers
 
         if websocket_origins is None:
-<<<<<<< HEAD
-            self._websocket_origins = set()
-        else:
-            self._websocket_origins = set(websocket_origins)
-=======
             self._websocket_origins = []
         else:
             self._websocket_origins = list(set(websocket_origins))
->>>>>>> ee51c60c
 
         self._secret_key = secret_key
         self._sign_sessions = sign_sessions
 
         self._clients: set[ServerConnection] = set()
-<<<<<<< HEAD
 
         @contextlib.asynccontextmanager
         async def lifespan(app: FastAPI) -> AsyncIterator[None]:
@@ -284,8 +262,6 @@
             self.app.router.lifespan_context,
             lifespan,
         )
-=======
->>>>>>> ee51c60c
 
         for route, ctx in self._applications.items():
             doc_handler = DocHandler(self, application_context=ctx)
@@ -304,7 +280,6 @@
         app.mount(
             "/static", StaticFiles(directory=settings.bokehjs_path()), name="static"
         )
-<<<<<<< HEAD
 
     def _keep_alive(self) -> None:
         log.trace("Running keep alive job")  # type: ignore[attr-defined]
@@ -319,8 +294,6 @@
         for app in self._applications.values():
             await app._cleanup_sessions(self._unused_session_lifetime_milliseconds)
         return None
-=======
->>>>>>> ee51c60c
 
     def new_connection(
         self,
@@ -340,11 +313,7 @@
         connection.detach_session()
 
     @property
-<<<<<<< HEAD
-    def websocket_origins(self) -> set[str]:
-=======
     def websocket_origins(self) -> list[str]:
->>>>>>> ee51c60c
         """A set of websocket origins permitted to connect to this server."""
         return self._websocket_origins
 
