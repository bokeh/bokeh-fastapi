from __future__ import annotations

import calendar
import datetime as dt
import json
import logging
from typing import TYPE_CHECKING, Any, Optional, cast
from urllib.parse import urlparse

from bokeh.protocol import Protocol
from bokeh.protocol.exceptions import MessageError, ProtocolError, ValidationError
from bokeh.protocol.message import Message
from bokeh.protocol.receiver import Receiver
from bokeh.server.contexts import ApplicationContext
from bokeh.server.protocol_handler import ProtocolHandler
from bokeh.server.session import ServerSession
from bokeh.server.util import check_allowlist
from bokeh.settings import settings
from bokeh.util.token import (
    ID,
    check_token_signature,
    generate_jwt_token,
    generate_session_id,
    get_session_id,
    get_token_payload,
)
from fastapi import Request, WebSocket, WebSocketDisconnect
from fastapi.responses import HTMLResponse
from tornado.httputil import HTTPHeaders, HTTPServerRequest
from tornado.ioloop import IOLoop

if TYPE_CHECKING:
    from .application import BokehFastAPI


log = logging.getLogger(__name__)

__all__ = ["WSHandler", "DocHandler"]


class SessionHandler:
    def __init__(
        self, application: BokehFastAPI, application_context: ApplicationContext
    ):
        self.application = application
        self.application_context = application_context

    async def get_session(
<<<<<<< HEAD
        self, request: Request, session_id: Optional[str]
=======
        self, request: Request, session_id: Optional[ID]
>>>>>>> ee51c60c
    ) -> ServerSession:
        app = self.application
        if session_id is None:
            session_id = generate_session_id(
                secret_key=app.secret_key, signed=app.sign_sessions
            )

        request = HTTPServerRequest(
            method=request.method,
            uri=request.url.path,
            headers=HTTPHeaders(request.headers),
            host=request.client.host,
        )

        headers = dict(request.headers)
        cookies = dict(request.cookies)

        if app.include_headers is None:
            excluded_headers = app.exclude_headers or []
            allowed_headers = [
                header for header in headers if header not in excluded_headers
            ]
        else:
            allowed_headers = app.include_headers
        headers = {k: v for k, v in headers.items() if k in allowed_headers}

        if app.include_cookies is None:
            excluded_cookies = app.exclude_cookies or []
            allowed_cookies = [
                cookie for cookie in cookies if cookie not in excluded_cookies
            ]
        else:
            allowed_cookies = app.include_cookies
        cookies = {k: v for k, v in cookies.items() if k in allowed_cookies}

        if (
            cookies
            and "Cookie" in headers
            and "Cookie" not in (app.include_headers or [])
        ):
            # Do not include Cookie header since cookies can be restored from cookies dict
            del headers["Cookie"]

        payload = {
            "headers": headers,
            "cookies": cookies,
            "arguments": request.arguments,
        }
        payload.update(self.application_context.application.process_request(request))
        token = generate_jwt_token(
            session_id,
            secret_key=app.secret_key,
            signed=app.sign_sessions,
            expiration=300,
            extra_payload=payload,
        )
        if self.application_context.io_loop is None:
            self.application_context._loop = IOLoop.current()
        session = await self.application_context.create_session_if_needed(
            session_id, request, token
        )
        return session


class DocHandler(SessionHandler):
    async def get(
<<<<<<< HEAD
        self, request: Request, bokeh_session_id: Optional[str] = None
=======
        self, request: Request, bokeh_session_id: Optional[ID] = None
>>>>>>> ee51c60c
    ) -> HTMLResponse:
        session = await self.get_session(request, bokeh_session_id)
        # FIXME: this needs to be removed
        from panel.io.server import server_html_page_for_session

        page = server_html_page_for_session(
            session,
            resources=self.application.resources(),
            title=session.document.title,
            template=session.document.template,
            template_variables=session.document.template_variables,
        )
        return HTMLResponse(page)


class WSHandler(SessionHandler):
    def __init__(
        self, application: BokehFastAPI, application_context: ApplicationContext
    ):
        super().__init__(application, application_context)
        self.receiver = None
        self.handler = None
        self.connection = None
        self._socket: WebSocket

    def check_origin(self, origin: str) -> bool:
        """Implement a check_origin policy for Tornado to call.

        The supplied origin will be compared to the Bokeh server allowlist. If the
        origin is not allow, an error will be logged and ``False`` will be returned.

        Args:
            origin (str) :
                The URL of the connection origin

        Returns:
            bool, True if the connection is allowed, False otherwise

        """
        parsed_origin = urlparse(origin)
        origin_host = parsed_origin.netloc.lower()

        allowed_hosts = self.application.websocket_origins
        if settings.allowed_ws_origin():
            allowed_hosts = settings.allowed_ws_origin()

        allowed = check_allowlist(origin_host, allowed_hosts)
        if allowed:
            return True
        else:
            log.error(
                (
                    "Refusing websocket connection from Origin '%s'; "
                    "use --allow-websocket-origin=%s or set BOKEH_ALLOW_WS_ORIGIN=%s to permit this; "
                    "currently we allow origins %r"
                ),
                origin,
                origin_host,
                origin_host,
                allowed_hosts,
            )
            return False

    async def ws_connect(self, websocket: WebSocket) -> None:
        if len(websocket.scope["subprotocols"]) == 2:
            subprotocol, token = websocket.scope["subprotocols"]
        else:
            subprotocol = None
        if subprotocol != "bokeh" or token is None:
<<<<<<< HEAD
            websocket.close()
=======
            await websocket.close()
>>>>>>> ee51c60c
            raise RuntimeError(
                "Subprotocol header is not 'bokeh' or token not provided"
            )

        now = calendar.timegm(dt.datetime.now(tz=dt.timezone.utc).timetuple())
        payload = get_token_payload(token)
        if "session_expiry" not in payload:
<<<<<<< HEAD
            websocket.close()
            raise RuntimeError("Session expiry has not been provided")
        elif now >= payload["session_expiry"]:
            websocket.close()
=======
            await websocket.close()
            raise RuntimeError("Session expiry has not been provided")
        elif now >= payload["session_expiry"]:
            await websocket.close()
>>>>>>> ee51c60c
            raise RuntimeError("Token is expired.")
        elif not check_token_signature(
            token,
            signed=self.application.sign_sessions,
            secret_key=self.application.secret_key,
        ):
            session_id = get_session_id(token)
            log.error("Token for session %r had invalid signature", session_id)
            raise ProtocolError("Invalid token signature")

        self._socket = websocket
        await websocket.accept("bokeh")

        try:
            await self._async_open(websocket, token)
        except Exception as e:
            # this isn't really an error (unless we have a
            # bug), it just means a client disconnected
            # immediately, most likely.
            print(e)
            log.debug("Failed to fully open connection %r", e)
            return

        try:
            await self._receive_loop()
        except Exception:
            pass

    async def _receive(self, fragment: str | bytes) -> Optional[Message[Any]]:
        # Receive fragments until a complete message is assembled
        try:
            message = await self.receiver.consume(fragment)
            return message
        except (MessageError, ProtocolError, ValidationError) as e:
            await self._protocol_error(str(e))
            return None

    async def _handle(self, message: Message[Any]) -> Optional[Any]:
        # Handle the message, possibly resulting in work to do
        try:
            work = await self.handler.handle(message, self.connection)
            return work
        except (
            MessageError,
            ProtocolError,
            ValidationError,
        ) as e:  # TODO (other exceptions?)
<<<<<<< HEAD
            self._internal_error(str(e))
=======
            await self._internal_error(str(e))
>>>>>>> ee51c60c
            return None

    async def _schedule(self, work: Any) -> None:
        if isinstance(work, Message):
            await self.send_message(work)
        else:
            await self._internal_error(f"expected a Message not {work!r}")

        return None

    async def _receive_loop(self) -> None:
        while True:
            try:
                ws_msg = await self._socket.receive()
            except WebSocketDisconnect as e:
                log.info(
                    "WebSocket connection closed: code=%s, reason=%r", e.code, e.reason
                )
                self.application.client_lost(self.connection)

            if "text" in ws_msg:
                fragment = ws_msg["text"]
            elif "bytes" in ws_msg:
                fragment = ws_msg["bytes"]
            else:
                continue

            try:
                message = await self._receive(fragment)
            except Exception as e:
                # If you go look at self._receive, it's catching the
                # expected error types... here we have something weird.
                log.error(
                    "Unhandled exception receiving a message: %r: %r",
                    e,
                    fragment,
                    exc_info=True,
                )
<<<<<<< HEAD
                self._internal_error("server failed to parse a message")
=======
                await self._internal_error("server failed to parse a message")
>>>>>>> ee51c60c
                message = None

            if not message:
                continue
            try:
                work = await self._handle(message)
                if work:
                    await self.send_message(work)
            except Exception as e:
                log.error(
                    "Handler or its work threw an exception: %r: %r",
                    e,
                    message,
                    exc_info=True,
                )
<<<<<<< HEAD
                self._internal_error("server failed to handle a message")

    def _internal_error(self, message: str) -> None:
=======
                await self._internal_error("server failed to handle a message")

    async def _internal_error(self, message: str) -> None:
>>>>>>> ee51c60c
        log.error("Bokeh Server internal error: %s, closing connection", message)
        await self._socket.close(10000, message)
        self.on_close(10000, message)

    async def _protocol_error(self, message: str) -> None:
        log.error("Bokeh Server protocol error: %s, closing connection", message)
        await self._socket.close(10001, message)

    async def _async_open(self, socket: WebSocket, token: str) -> None:
        session_id = get_session_id(token)
        await self.application_context.create_session_if_needed(
            session_id, socket.scope, token
        )
        session = self.application_context.get_session(session_id)

        protocol = Protocol()
        log.debug("Receiver created for %r", protocol)
        self.receiver = Receiver(protocol)

        self.handler = ProtocolHandler()
        log.debug("ProtocolHandler created for %r", protocol)

        self.connection = self.application.new_connection(
            protocol, self, self.application_context, session
        )

        msg = self.connection.protocol.create("ACK")
        await self.send_message(msg)

    def on_close(self, code: int, reason: str) -> None:
        """Clean up when the connection is closed."""
        log.info("WebSocket connection closed: code=%s, reason=%r", code, reason)
        if self.connection is not None:
            self.application.client_lost(self.connection)

    async def send_text(self, text: str) -> None:
        await self._socket.send_text(text)

<<<<<<< HEAD
    async def send_bytes(self, bytestream: bytes):
=======
    async def send_bytes(self, bytestream: bytes) -> None:
>>>>>>> ee51c60c
        await self._socket.send_bytes(bytestream)

    async def send_message(self, message: Message) -> int:
        sent = 0
        try:
            await self._socket.send_text(message.header_json)
            sent += len(message.header_json)

            await self._socket.send_text(message.metadata_json)
            sent += len(message.metadata_json)

            await self._socket.send_text(message.content_json)
            sent += len(message.content_json)

            for header, payload in cast(
                list[tuple[dict[str, Any], bytes]], message._buffers
            ):
                await self._socket.send_text(json.dumps(header))
                await self._socket.send_bytes(payload)
                sent += len(header) + len(payload)
        except WebSocketDisconnect as e:
            self.on_close(e.code, e.reason)
        return sent

    def ping(self, data: bytes | str = b"") -> None:
        raise NotImplementedError<|MERGE_RESOLUTION|>--- conflicted
+++ resolved
@@ -46,11 +46,7 @@
         self.application_context = application_context
 
     async def get_session(
-<<<<<<< HEAD
-        self, request: Request, session_id: Optional[str]
-=======
         self, request: Request, session_id: Optional[ID]
->>>>>>> ee51c60c
     ) -> ServerSession:
         app = self.application
         if session_id is None:
@@ -117,11 +113,7 @@
 
 class DocHandler(SessionHandler):
     async def get(
-<<<<<<< HEAD
-        self, request: Request, bokeh_session_id: Optional[str] = None
-=======
         self, request: Request, bokeh_session_id: Optional[ID] = None
->>>>>>> ee51c60c
     ) -> HTMLResponse:
         session = await self.get_session(request, bokeh_session_id)
         # FIXME: this needs to be removed
@@ -191,11 +183,7 @@
         else:
             subprotocol = None
         if subprotocol != "bokeh" or token is None:
-<<<<<<< HEAD
-            websocket.close()
-=======
             await websocket.close()
->>>>>>> ee51c60c
             raise RuntimeError(
                 "Subprotocol header is not 'bokeh' or token not provided"
             )
@@ -203,17 +191,10 @@
         now = calendar.timegm(dt.datetime.now(tz=dt.timezone.utc).timetuple())
         payload = get_token_payload(token)
         if "session_expiry" not in payload:
-<<<<<<< HEAD
-            websocket.close()
-            raise RuntimeError("Session expiry has not been provided")
-        elif now >= payload["session_expiry"]:
-            websocket.close()
-=======
             await websocket.close()
             raise RuntimeError("Session expiry has not been provided")
         elif now >= payload["session_expiry"]:
             await websocket.close()
->>>>>>> ee51c60c
             raise RuntimeError("Token is expired.")
         elif not check_token_signature(
             token,
@@ -261,11 +242,7 @@
             ProtocolError,
             ValidationError,
         ) as e:  # TODO (other exceptions?)
-<<<<<<< HEAD
-            self._internal_error(str(e))
-=======
             await self._internal_error(str(e))
->>>>>>> ee51c60c
             return None
 
     async def _schedule(self, work: Any) -> None:
@@ -304,11 +281,7 @@
                     fragment,
                     exc_info=True,
                 )
-<<<<<<< HEAD
-                self._internal_error("server failed to parse a message")
-=======
                 await self._internal_error("server failed to parse a message")
->>>>>>> ee51c60c
                 message = None
 
             if not message:
@@ -324,15 +297,9 @@
                     message,
                     exc_info=True,
                 )
-<<<<<<< HEAD
-                self._internal_error("server failed to handle a message")
-
-    def _internal_error(self, message: str) -> None:
-=======
                 await self._internal_error("server failed to handle a message")
 
     async def _internal_error(self, message: str) -> None:
->>>>>>> ee51c60c
         log.error("Bokeh Server internal error: %s, closing connection", message)
         await self._socket.close(10000, message)
         self.on_close(10000, message)
@@ -371,11 +338,7 @@
     async def send_text(self, text: str) -> None:
         await self._socket.send_text(text)
 
-<<<<<<< HEAD
-    async def send_bytes(self, bytestream: bytes):
-=======
     async def send_bytes(self, bytestream: bytes) -> None:
->>>>>>> ee51c60c
         await self._socket.send_bytes(bytestream)
 
     async def send_message(self, message: Message) -> int:
